using System;
<<<<<<< HEAD
using System.Diagnostics;
=======
using System.Collections.Generic;
>>>>>>> dbe97e2f
using System.Linq;
using Nuke.Common;
using Nuke.Common.CI;
using Nuke.Common.Execution;
using Nuke.Common.Git;
using Nuke.Common.IO;
using Nuke.Common.ProjectModel;
using Nuke.Common.Tooling;
using Nuke.Common.Tools.DotNet;
using Nuke.Common.Utilities.Collections;
using Serilog;
using static Nuke.Common.EnvironmentInfo;
using static Nuke.Common.IO.FileSystemTasks;
using static Nuke.Common.IO.PathConstruction;
using static Nuke.Common.Tools.DotNet.DotNetTasks;

[CheckBuildProjectConfigurations]
partial class Build : NukeBuild
{
    public static int Main () => Execute<Build>(x => x.CompileGenerator);

<<<<<<< HEAD
=======
    [Parameter($"Names of internal plugins to build")]
    readonly IEnumerable<string> PluginsToBuild = null;

>>>>>>> dbe97e2f
    [Solution] readonly Solution Solution;

    const string KariGeneratorName = "Kari.Generator";
    const string KariAnnotatorName = "Kari.Annotator";
    /*
    AbsolutePath GetProjectPath(string name) => SourceDirectory / name / (name + ".csproj");
    AbsolutePath KariGeneratorProject => GetProjectPath(KariGeneratorName);
    AbsolutePath KariAnnotatorProject => GetProjectPath(KariAnnotatorName);
    */
    AbsolutePath SourceDirectory => RootDirectory / "source";
    

    BuildParameters _ops;

    // public struct PathInfo
    // {
    //     public AbsolutePath BaseOutputPath;
    //     public AbsolutePath OutputPath;
    //     public AbsolutePath BaseIntermediateOutputPath;
    //     public AbsolutePath IntermediateOutputPath;
    // }

    AbsolutePath GetProjectBaseOutputPath(string projectName) => _ops.BuildOutputDirectory / projectName;
    AbsolutePath GetProjectOutputPath(string projectName, string configuration) => GetProjectBaseOutputPath(projectName) / configuration;
    AbsolutePath GetBaseIntermediateOutputPath(string projectName) => _ops.BuildOutputDirectory / projectName;
    AbsolutePath GetIntermediateOutputPath(string projectName, string configuration) => GetBaseIntermediateOutputPath(projectName) / configuration;
    AbsolutePath GetPackageOutputPath(string projectName, string configuration) => _ops.BuildOutputDirectory / projectName / configuration;
    
    AbsolutePath InternalPluginsDirectory => SourceDirectory / "Kari.Plugins";

    BuildParameters Parameters { get; set; }
    protected override void OnBuildInitialized()
    {
        Parameters = new BuildParameters(this);
        Log.Information("Building version {0} of Kari ({1}) using version {2} of Nuke.",
            Parameters.Version,
            Configuration,
            typeof(NukeBuild).Assembly.GetName().Version.ToString());

        static void ExecWait(string preamble, string command, string args)
        {
            Console.WriteLine(preamble);
            Process.Start(new ProcessStartInfo(command, args) {UseShellExecute = false}).WaitForExit();
        }
        ExecWait("dotnet version:", "dotnet", "--info");
        ExecWait("dotnet workloads:", "dotnet", "workload list");
    }

    Target Clean => _ => _
        .Before(Restore)
        .Executes(() =>
        {
            SourceDirectory.GlobDirectories("Generated").ForEach(DeleteDirectory);
            SourceDirectory.GlobFiles("*.[gG]enerated.cs").ForEach(DeleteFile);
            EnsureCleanDirectory(BuildOutputDirectory);
        });

    Target Restore => _ => _
        .Executes(() =>
        {
            DotNetRestore();
        });

    void ExecuteCompileProject(string name)
    {
        Project project = Solution.GetProject(name);
        Assert.NotNull(project);

        DotNetBuild(settings => settings
            .SetConfiguration(Configuration)
            .SetProjectFile(project.Path)
            .SetNoRestore(true));
    }

    Target CompileGenerator => _ => _
        .DependsOn(Restore)
        .Executes(() => ExecuteCompileProject(KariGeneratorName));

    Target CompileAnnotator => _ => _
        .DependsOn(Restore)
        .Executes(() => ExecuteCompileProject(KariAnnotatorName));
    
    
    
    /*
        Bootstrap current version by building an older version separately.
        Building the tools (the generator and the annotator).
        Building these separately.
        To do that, restore exactly their dependencies (I guess I need separate restores for these).
        Publishing packages to nuget.
        Sharing configuration with external plugins.
        Internal plugins:
            - Running the annotator, taking the configuration from somewhere;
            - Including the file it generates in clean;
            - Make them depend on both the generator and the annotator being compiled.
        External plugins:
            - Sharing configuration somehow (it's possible);
            - Reusing the configuration for internal plugins.
        Tests:
            - Make them depend on the generator having been built;
            - Make them depend on the corresponding plugin having been built (by name? or by property in config file);
            - Make kari run before it's getting compiled;
        Tools:
            - Install Kari as tool globally;
            - Install the annotator as tool;
            - Kari should output help in nuke compatible html;
            - Use nuke for running the code generator and doing Unity builds???
        Using git for versioning.
        Overriding the currently installed global nuget package and the tools with the temp debug version.
        Output files to the intermediate obj folder, and not together with other files.
        
        That's all??
    */
}<|MERGE_RESOLUTION|>--- conflicted
+++ resolved
@@ -1,9 +1,6 @@
 using System;
-<<<<<<< HEAD
 using System.Diagnostics;
-=======
 using System.Collections.Generic;
->>>>>>> dbe97e2f
 using System.Linq;
 using Nuke.Common;
 using Nuke.Common.CI;
@@ -25,12 +22,9 @@
 {
     public static int Main () => Execute<Build>(x => x.CompileGenerator);
 
-<<<<<<< HEAD
-=======
     [Parameter($"Names of internal plugins to build")]
     readonly IEnumerable<string> PluginsToBuild = null;
 
->>>>>>> dbe97e2f
     [Solution] readonly Solution Solution;
 
     const string KariGeneratorName = "Kari.Generator";
